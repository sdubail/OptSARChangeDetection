--- conflicted
+++ resolved
@@ -25,11 +25,7 @@
   batch_size: 64
   learning_rate: 0.0001
   weight_decay: 0.0001
-<<<<<<< HEAD
-  num_epochs: 50
-=======
   num_epochs: 5
->>>>>>> 3c1cdb3b
   temperature: 0.07           # Temperature for InfoNCE loss
   output_dir: "output/patch_contrastive"
   loading_checkpoint: False   # Retrain from a previous checkpoint
